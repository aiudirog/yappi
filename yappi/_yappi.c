/*

 yappi
 Yet Another Python Profiler

 Sumer Cip 2019

*/

#include "config.h"

#if !defined(HAVE_LONG_LONG)
#error "Yappi requires long longs!"
#endif

#ifdef IS_PY3K
#include "bytesobject.h"
#endif
#include "frameobject.h"
#include "callstack.h"
#include "hashtab.h"
#include "debug.h"
#include "timing.h"
#include "freelist.h"
#include "mem.h"
#include "tls.h"

#ifdef IS_PY3K
PyDoc_STRVAR(_yappi__doc__, "Yet Another Python Profiler");
#endif

// linked list for holding callee/caller info in the pit
// we need to record the timing data on the pairs (parent, child)
typedef struct {
    unsigned int index;
    unsigned long callcount;
    unsigned long nonrecursive_callcount;   // how many times the child function is called non-recursively?
    long long tsubtotal;                    // the time that the child function spent excluding its children (include recursive parent-child calls)
    long long ttotal;                       // the total time that the child function spent
    struct _pit_children_info *next;
} _pit_children_info;

typedef struct {
    // we currently use frame pointer for identifying the running coroutine on
    // a specific _pit.
    PyFrameObject *frame;

    // the first time this coroutine is seen on stack
    long long t0;

    struct _coro *next;
} _coro;

// module definitions
typedef struct {
    PyObject *name;
    PyObject *modname;
    unsigned long lineno;
    unsigned long callcount;

    // the number of actual calls when the function is recursive.
    unsigned long nonrecursive_callcount;

    // time function spent excluding its children (include recursive calls)
    long long tsubtotal;

    // the total time that a function spent
    long long ttotal;
    unsigned int builtin;

    // a number that uniquely identifies the _pit during the lifetime of a profile
    // session (for multiple start/stop pairs) We could use PyCodeObject for this
    // too, but then there are builtin calls, it is better to have a custom id
    // per-pit instead of dealing with the keys and their references.
    unsigned int index;

    // concurrent running coroutines on this _pit
    _coro *coroutines;

    // TODO: Comment
    PyObject *fn_descriptor;

    _pit_children_info *children;
} _pit; // profile_item

typedef struct {
    int paused;
    long long paused_at;
} _glstate;

typedef struct {
    _cstack *cs;
    _htab *rec_levels;

    // mapping tag:htab of pits
    _htab *tags;

    // internal tid given by user callback or yappi. Will be unique per profile session.
    uintptr_t id;

    // the real OS thread id.
    long tid;

    PyObject *name;

    // profiling start CPU time
    long long t0;

    // how many times this thread is scheduled
    unsigned long sched_cnt;

    long long last_seen;

    PyThreadState *ts_ptr;

    _glstate gl_state;
} _ctx; // context

typedef struct {
    PyObject *ctx_id;
    PyObject *tag;
    PyObject *name;
    PyObject *modname;
} _fast_func_stat_filter;

typedef struct
{
    _fast_func_stat_filter func_filter;
    PyObject *enumfn;
} _ctxenumarg;

typedef struct
{
    _ctxenumarg *enum_args;
    uintptr_t tag;
    _ctx *ctx;
} _ctxfuncenumarg;

typedef struct {
    int builtins;
    int multicontext;
} _flag; // flags passed from yappi.start()

typedef enum
{
    NATIVE_THREAD = 0x00,
    GREENLET = 0x01,
} _ctx_type_t;

// globals
static PyObject *YappiProfileError;
static _htab *contexts;
static _flag flags;
static _freelist *flpit;
static _freelist *flctx;
static int yappinitialized;
static unsigned int ycurfuncindex; // used for providing unique index for functions
static long long ycurthreadindex = 0;
static int yapphavestats;   // start() called at least once or stats cleared?
static int yapprunning;
static int paused;
static time_t yappstarttime;
static long long yappstarttick;
static long long yappstoptick;
static tls_key_t* tl_prev_ctx_key = NULL;
static _ctx *prev_ctx = NULL;
static _ctx *current_ctx = NULL;
static _ctx *initial_ctx = NULL; // used for holding the context that called start()
static PyObject *context_id_callback = NULL;
static PyObject *tag_callback = NULL;
static PyObject *context_name_callback = NULL;
static PyObject *test_timings; // used for testing
static const uintptr_t DEFAULT_TAG = 0;
static _ctx_type_t ctx_type = NATIVE_THREAD;

// defines
#define UNINITIALIZED_STRING_VAL "N/A"

#ifdef IS_PY3K // string formatting helper functions compatible with with both 2.x and 3.x
#define PyStr_AS_CSTRING(s) PyUnicode_AsUTF8(s)
#define PyStr_Check(s) PyUnicode_Check(s)
#define PyStr_FromString(s) PyUnicode_FromString(s)
#define PyStr_FromFormatV(fmt, vargs) PyUnicode_FromFormatV(fmt, vargs)
#else // < Py3x
#define PyStr_AS_CSTRING(s) PyString_AS_STRING(s)
#define PyStr_Check(s) PyString_Check(s)
#define PyStr_FromString(s) PyString_FromString(s)
#define PyStr_FromFormatV(fmt, vargs) PyString_FromFormatV(fmt, vargs)
#endif

#define PyLong_AsVoidPtr (uintptr_t)PyLong_AsVoidPtr
 
// forwards
static _ctx * _profile_thread(PyThreadState *ts);
static void _pause_greenlet_ctx(_ctx *ctx);
static void _resume_greenlet_ctx(_ctx *ctx);
static int _pitenumdel(_hitem *item, void *arg);

// funcs

static void _DebugPrintObjects(unsigned int arg_count, ...)
{
    unsigned int i;
    va_list vargs;
    va_start(vargs, arg_count);

    for (i=0; i<arg_count; i++) {
        PyObject_Print(va_arg(vargs, PyObject *), stdout, Py_PRINT_RAW);
    }
    printf("\n");
    va_end(vargs);
}

int IS_ASYNC(PyFrameObject *frame)
{
    int result = 0;

#if defined(IS_PY3K) 
#if PY_MINOR_VERSION >= 4
    result = frame->f_code->co_flags & CO_COROUTINE || 
        frame->f_code->co_flags & CO_ITERABLE_COROUTINE;
#endif
#if PY_MINOR_VERSION >= 6
    result = result || frame->f_code->co_flags & CO_ASYNC_GENERATOR;
#endif
#endif

    return result;
}

static PyObject *
PyStr_FromFormat(const char *fmt, ...)
{
    PyObject* ret;
    va_list vargs;

    va_start(vargs, fmt);
    ret = PyStr_FromFormatV(fmt, vargs);
    va_end(vargs);
    return ret;
}

// module functions

static void
_log_err(unsigned int code)
{
    yerr("Internal Error. [%u]", code);
}

static _pit *
_create_pit(void)
{
    _pit *pit;

    pit = flget(flpit);
    if (!pit)
        return NULL;
    
    pit->callcount = 0;
    pit->nonrecursive_callcount = 0;
    pit->ttotal = 0;
    pit->tsubtotal = 0;
    pit->name = NULL;
    pit->modname = NULL;
    pit->lineno = 0;
    pit->builtin = 0;
    pit->index = ycurfuncindex++;
    pit->children = NULL;
    pit->coroutines = NULL;
    pit->fn_descriptor = NULL;

    return pit;
}

static _ctx *
_create_ctx(void)
{
    _ctx *ctx;

    ctx = flget(flctx);
    if (!ctx)
        return NULL;
    ctx->cs = screate(100);
    if (!ctx->cs)
        return NULL;

    ctx->tags = htcreate(HT_TAG_SIZE);
    if (!ctx->tags)
        return NULL;

    ctx->sched_cnt = 0;
    ctx->id = 0;
    ctx->tid = 0;
    ctx->name = NULL;
    ctx->t0 = tickcount();
    ctx->last_seen = ctx->t0;
    ctx->rec_levels = htcreate(HT_RLEVEL_SIZE);
    if (!ctx->rec_levels)
        return NULL;
    return ctx;
}

PyObject *
_call_funcobjargs(PyObject *func, PyObject *args)
{
    // restore to correct ctx after a func call on Python side. 
    // Python side might have context switched to another thread which might 
    // have changed to current_ctx, after a while when the func returns
    // we will be in a correct ThreadState * but current_ctx might not
    // be correct.
    PyObject *result;
    _ctx *_local_current_ctx, *_local_prev_ctx;

    _local_current_ctx = current_ctx;
    _local_prev_ctx = prev_ctx;
    result = PyObject_CallFunctionObjArgs(func, args);
    current_ctx = _local_current_ctx;
    prev_ctx = _local_prev_ctx;

    return result;
}

static PyObject *
_current_context_name(void)
{
    PyObject *name;

    if (!context_name_callback) {
        return NULL;
    }

    name = _call_funcobjargs(context_name_callback, NULL);
     if (!name) {
        PyErr_Print();
        goto err;
    }

    if (name == Py_None) {
        // Name not available yet - will try again on the next call
        goto later;
    }

    if (!PyStr_Check(name)) {
        yerr("context name callback returned non-string");
        goto err;
    }

    return name;

err:
    PyErr_Clear();
    Py_CLEAR(context_name_callback);  /* Don't use the callback again. */
    Py_XDECREF(name);
    return NULL;
later:
    Py_XDECREF(name);
    return NULL;
}

static uintptr_t
_current_tag(void)
{
    PyObject *r;
    uintptr_t result;

    if (!tag_callback) {
        return DEFAULT_TAG;
    }

    r = _call_funcobjargs(tag_callback, NULL);
    if (!r) {
        PyErr_Print();
        goto error;
    }

    result = PyLong_AsVoidPtr(r);
    Py_DECREF(r);
    if (PyErr_Occurred()) {
        yerr("tag_callback returned non-integer (overflow?)");
        goto error;
    }

    return result;
error:
    PyErr_Clear();
    Py_CLEAR(tag_callback); // don't use callback again
    return 0;
}

static uintptr_t
_current_context_id(PyThreadState *ts)
{
    uintptr_t rc;
    PyObject *callback_rc, *ytid;

    if (context_id_callback) {
        callback_rc = _call_funcobjargs(context_id_callback, NULL);
        if (!callback_rc) {
            PyErr_Print();
            goto error;
        }
        rc = PyLong_AsVoidPtr(callback_rc);
        Py_DECREF(callback_rc);
        if (PyErr_Occurred()) {
            yerr("context id callback returned non-integer (overflow?)");
            goto error;
        }

        return rc;
    } else {
        // Use thread_id instead of ts pointer, because when we create/delete many threads, some
        // of them do not show up in the thread_stats, because ts pointers are recycled in the VM.
        // Also, OS tids are recycled, too. The only valid way is to give ctx's custom tids which
        // are hold in a per-thread structure. Again: we use an integer instead of directly mapping the ctx
        // pointer to some per-thread structure because other threading libraries do not necessarily
        // have direct ThreadState->Thread mapping. Greenlets, for example, will only have a single
        // thread. Therefore, we need to identify the "context" concept independent from ThreadState 
        // objects.

        if (!flags.multicontext) {
            return 0;
        }

        // Below code is same as ThreadState_GetDict() but on some Python versions
        // that function only works on current thread. In our situation there is 
        // a possibility that current_context_id is called for another thread while
        // enumerating the active threads. This is why we implement it ourselves.
        if (!ts->dict) {
            ts->dict = PyDict_New();
            if (ts->dict == NULL) {
                PyErr_Clear();
                return 0;
            }
        }

        ytid = PyDict_GetItemString(ts->dict, "_yappi_tid");
        if (!ytid) {
            ytid = PyLong_FromLongLong(ycurthreadindex++);
            PyDict_SetItemString(ts->dict, "_yappi_tid", ytid);
        }
        rc = PyLong_AsVoidPtr(ytid);

        return rc;
    }

error:
    PyErr_Clear();
    Py_CLEAR(context_id_callback); // don't use callback again
    return 0;
}

static _ctx *
_thread2ctx(PyThreadState *ts)
{
    _hitem *it;
    it = hfind(contexts, _current_context_id(ts));
    if (!it) {
        // callback functions in some circumtances, can be called before the context entry is not
        // created. (See issue 21). To prevent this problem we need to ensure the context entry for
        // the thread is always available here.
        //
        // This path is also excercised when new greenlets are encountered on an already profiled thread.
        return _profile_thread(ts);
    }
    return (_ctx *)it->val;
}

// the pit will be cleared by the relevant freelist. we do not free it here.
// we only DECREF the CodeObject or the MethodDescriptive string.
static void
_del_pit(_pit *pit)
{
    // the pit will be freed by fldestrot() in clear_stats, otherwise it stays
    // for later enumeration
    _pit_children_info *it,*next;

    // free children
    it = pit->children;
    while(it) {
        next = (_pit_children_info *)it->next;
        yfree(it);
        it = next;
    }
    pit->children = NULL;
    Py_DECREF(pit->fn_descriptor);
}

static PyObject *
_pycfunction_module_name(PyCFunctionObject *cfn)
{
    PyObject *obj;
    PyObject *name;

    // The __module__ attribute, can be anything
    obj = cfn->m_module;

    if (!obj) {
        // TODO: Is this always correct?
        name = PyStr_FromString("__builtin__");
    } else if (PyStr_Check(obj)) {
        Py_INCREF(obj);
        name = obj;
    } else if (PyModule_Check(obj)) {
        const char *s = PyModule_GetName(obj);
        if (!s) {
            goto error;
        }
        name = PyStr_FromString(s);
    } else {
        // Something else - str(obj)
        name = PyObject_Str(obj);
    }

    return name;

error:
    PyErr_Clear();
    return PyStr_FromString("<unknown>");
}

_htab *
_get_pits_tbl(uintptr_t current_tag)
{
    _hitem *it;
    _htab *pits;

    it = hfind(current_ctx->tags, current_tag);
    if (!it) {
        pits = htcreate(HT_TAGGED_PIT_SIZE);
        if (!pits) {
            return NULL;
        }

        if (!hadd(current_ctx->tags, current_tag, (uintptr_t)pits)) {
            return NULL;
        }

        return pits;
    }

    return (_htab *)it->val;
}

static _pit *
_ccode2pit(void *cco, uintptr_t current_tag)
{
    PyCFunctionObject *cfn;
    _hitem *it;
    PyObject *name;
    _htab *pits;

    pits = _get_pits_tbl(current_tag);
    if (!pits) {
        return NULL;
    }

    cfn = cco;
    // Issue #15:
    // Hashing cfn to the pits table causes different object methods
    // to be hashed into the same slot. Use cfn->m_ml for hashing the
    // Python C functions.
    it = hfind(pits, (uintptr_t)cfn->m_ml);
    if (!it) {
        _pit *pit = _create_pit();
        if (!pit)
            return NULL;
        if (!hadd(pits, (uintptr_t)cfn->m_ml, (uintptr_t)pit))
            return NULL;

        pit->builtin = 1;
        pit->modname = _pycfunction_module_name(cfn);
        pit->lineno = 0;
        pit->fn_descriptor = (PyObject *)cfn;
        Py_INCREF(cfn);

        // built-in method?
        if (cfn->m_self != NULL) {
            name = PyStr_FromString(cfn->m_ml->ml_name);
            if (name != NULL) {
                PyObject *obj_type = PyObject_Type(cfn->m_self);
                PyObject *mo = _PyType_Lookup((PyTypeObject *)obj_type, name);
                Py_XINCREF(mo);
                Py_XDECREF(obj_type);
                Py_DECREF(name);
                if (mo != NULL) {
                    pit->name = PyObject_Repr(mo);
                    Py_DECREF(mo);
                    return pit;
                }
            }
            PyErr_Clear();
        }
        pit->name = PyStr_FromString(cfn->m_ml->ml_name);
        return pit;
    }
    return ((_pit *)it->val);
}

// maps the PyCodeObject to our internal pit item via hash table.
static _pit *
_code2pit(PyFrameObject *fobj, uintptr_t current_tag)
{
    _hitem *it;
    PyCodeObject *cobj;
    _pit *pit;
    _htab *pits;

    pits = _get_pits_tbl(current_tag);
    if (!pits) {
        return NULL;
    }

    cobj = fobj->f_code;
    it = hfind(pits, (uintptr_t)cobj);
    if (it) {
        return ((_pit *)it->val);
    }

    pit = _create_pit();
    if (!pit)
        return NULL;
    if (!hadd(pits, (uintptr_t)cobj, (uintptr_t)pit))
        return NULL;

    pit->name = NULL;
    Py_INCREF(cobj->co_filename);
    pit->modname = cobj->co_filename;
    pit->lineno = cobj->co_firstlineno;
    pit->fn_descriptor = (PyObject *)cobj;
    Py_INCREF(cobj);

    PyFrame_FastToLocals(fobj);
    if (cobj->co_argcount) {
        const char *firstarg = PyStr_AS_CSTRING(PyTuple_GET_ITEM(cobj->co_varnames, 0));

        if (!strcmp(firstarg, "self")) {
            PyObject* locals = fobj->f_locals;
            if (locals) {
                PyObject* self = PyDict_GetItemString(locals, "self");
                if (self) {
                    PyObject *class_obj = PyObject_GetAttrString(self, "__class__");
                    if (class_obj) {
                        PyObject *class_name = PyObject_GetAttrString(class_obj, "__name__");
                        if (class_name) {
                            pit->name = PyStr_FromFormat("%s.%s", PyStr_AS_CSTRING(class_name), PyStr_AS_CSTRING(cobj->co_name));
                            Py_DECREF(class_name);
                        }
                        Py_DECREF(class_obj);
                    }
                }
            }
        }
    }
    if (!pit->name) {
        Py_INCREF(cobj->co_name);
        pit->name = cobj->co_name;
    }

    PyFrame_LocalsToFast(fobj, 0);

    return pit;
}

static _pit *
_get_frame(void)
{
    _cstackitem *ci;

    ci = shead(current_ctx->cs);
    if (!ci) {
        return NULL;
    }
    return ci->ckey;
}

static _cstackitem *
_push_frame(_pit *cp)
{
    return spush(current_ctx->cs, cp);
}

static _pit *
_pop_frame(void)
{
    _cstackitem *ci;

    ci = spop(current_ctx->cs);
    if (!ci) {
        return NULL;
    }
    return ci->ckey;
}

static _pit_children_info *
_add_child_info(_pit *parent, _pit *current)
{
    _pit_children_info *newci;

    // TODO: Optimize by moving to a freelist?
    newci = ymalloc(sizeof(_pit_children_info));
    if (!newci) {
        return NULL;
    }
    newci->index = current->index;
    newci->callcount = 0;
    newci->nonrecursive_callcount = 0;
    newci->ttotal = 0;
    newci->tsubtotal = 0;
    newci->next = (struct _pit_children_info *)parent->children;
    parent->children = (_pit_children_info *)newci;

    return newci;
}

static _pit_children_info *
_get_child_info(_pit *parent, _pit *current, int add_if_not_exists)
{
    _pit_children_info *citem;

    if (!parent || !current) {
        return NULL;
    }

    citem = parent->children;
    while(citem) {
        if (citem->index == current->index) {
            break;
        }
        citem = (_pit_children_info *)citem->next;
    }

    if (add_if_not_exists && !citem) {
        citem = _add_child_info(parent, current);
    }

    return citem;
}

static uintptr_t
get_rec_level(uintptr_t key)
{
    _hitem *it;

    it = hfind(current_ctx->rec_levels, key);
    if (!it) {
        _log_err(1);
        return -1; // should not happen
    }
    return it->val;
}

static int
incr_rec_level(uintptr_t key)
{
    _hitem *it;

    it = hfind(current_ctx->rec_levels, key);
    if (it) {
        it->val++;
    } else {
        if (!hadd(current_ctx->rec_levels, key, 1))
        {
            _log_err(2);
            return 0; // should not happen
        }
    }
    return 1;
}

static int
decr_rec_level(uintptr_t key)
{
    _hitem *it;
    uintptr_t v;

    it = hfind(current_ctx->rec_levels, key);
    if (it) {
        v = it->val--;  /*supress warning -- it is safe to cast long vs pointers*/
        if (v == 0)
        {
            hfree(current_ctx->rec_levels, it);
        }
    } else {
        _log_err(3);
        return 0; // should not happen
    }
    return 1;
}


static long long
_ctx_tickcount() {
    long long now;

    now = tickcount();
    current_ctx->last_seen = now;
    return now;
}

static long long
_get_frame_elapsed(void)
{
    _cstackitem *ci;
    _pit *cp;
    long long result;

    ci = shead(current_ctx->cs);
    if (!ci) {
        return 0LL;
    }
    cp = ci->ckey;

    if (test_timings) {
        uintptr_t rlevel = get_rec_level((uintptr_t)cp);
        PyObject *formatted_string = PyStr_FromFormat(
                "%s_%d", PyStr_AS_CSTRING(cp->name), rlevel);

        PyObject *tval = PyDict_GetItem(test_timings, formatted_string);
        Py_DECREF(formatted_string);
        if (tval) {
            result = PyLong_AsLongLong(tval);
        } else {
            result = DEFAULT_TEST_ELAPSED_TIME;
        }

    } else {
        result = _ctx_tickcount() - ci->t0;
    }

    return result;
}


static int 
_coro_enter(_pit *cp, PyFrameObject *frame)
{
    _coro *coro;

    if (!(get_timing_clock_type() == WALL_CLOCK) || 
        (get_rec_level((uintptr_t)cp) != 1)) {
            return 0;
    }

    // if we already have this coro then it was yielded before
    coro = cp->coroutines;
    while(coro) {
        if (coro->frame == frame) {
            return 0;
        }
        coro = (_coro *)coro->next;
    }

    //printf("CORO ENTER %s %p\n", PyStr_AS_CSTRING(cp->name), frame);

    coro = ymalloc(sizeof(_coro));
    if (!coro) {
        return -1;
    }

    coro->frame = frame;
    coro->t0 = tickcount();
    coro->next = NULL;
    
    if (cp->coroutines) {
        coro->next = (struct _coro *)cp->coroutines;
    }
    cp->coroutines = coro;

    return 1;
}

static long long 
_coro_exit(_pit *cp, PyFrameObject *frame)
{
    _coro *coro, *prev;
    long long _t0;

    if (!(get_timing_clock_type() == WALL_CLOCK) || 
        (get_rec_level((uintptr_t)cp) != 1)) {
            return 0;
    }

    //printf("CORO EXIT %s %p\n", PyStr_AS_CSTRING(cp->name), frame);

    prev = NULL;
    coro = cp->coroutines;
    while(coro) {
        if (coro->frame == frame) {
            _t0 = coro->t0;
            if (prev) {
                prev->next = coro->next;
            } else {
                cp->coroutines = NULL;
            }
            yfree(coro);
            return tickcount() - _t0;
        }
        prev = coro;
        coro = (_coro *)coro->next;
    }

    // expected: a func leaves without enter
    return 0;
}


static void
_call_enter(PyObject *self, PyFrameObject *frame, PyObject *arg, int ccall)
{
    _pit *cp,*pp;
    _cstackitem *ci;
    _pit_children_info *pci;
    uintptr_t current_tag;

<<<<<<< HEAD
    // printf("call ENTER:%s %s\n", PyStr_AS_CSTRING(frame->f_code->co_filename),
    //                              PyStr_AS_CSTRING(frame->f_code->co_name));

=======
>>>>>>> b6c7d9f0
    current_tag = _current_tag();

    //printf("call ENTER:%s %s %d\n", PyStr_AS_CSTRING(frame->f_code->co_filename),
    //                             PyStr_AS_CSTRING(frame->f_code->co_name), current_tag);

    if (ccall) {
        cp = _ccode2pit((PyCFunctionObject *)arg, current_tag);
    } else {
        cp = _code2pit(frame, current_tag);
    }

    // something went wrong. No mem, or another error. we cannot find
    // a corresponding pit. just run away:)
    if (!cp) {
        _log_err(4);
        return;
    }

    // create/update children info if we have a valid parent
    pp = _get_frame();
    if (pp) {
        pci = _get_child_info(pp, cp, 1);
        if (!pci) {
            _log_err(12); // defensive runaway
            return;
        }
        incr_rec_level((uintptr_t)pci);
    }

    ci = _push_frame(cp);
    if (!ci) { // runaway! (defensive)
        _log_err(5);
        return;
    }

    ci->t0 = _ctx_tickcount();

    incr_rec_level((uintptr_t)cp);

    // TODO: Comment
    if (IS_ASYNC(frame)) {
        _coro_enter(cp, frame);
    }
}

static void
_call_leave(PyObject *self, PyFrameObject *frame, PyObject *arg, int ccall)
{
    long long elapsed;
    _pit *cp, *pp, *ppp;
    _pit_children_info *pci,*ppci;
    int yielded = 0;
    pci = ppci = NULL;

    // printf("call LEAVE:%s %s\n", PyStr_AS_CSTRING(frame->f_code->co_filename),
    //                              PyStr_AS_CSTRING(frame->f_code->co_name));

    elapsed = _get_frame_elapsed();

    // leaving a frame while callstack is empty?
    cp = _pop_frame();
    if (!cp) {
        return;
    }

    //if (frame->f_code->co_flags & CO_GENERATOR) {
        //printf("is a generator func.\n");
    //}

    // TODO: Comment
    if (IS_ASYNC(frame)) {
        if (frame->f_stacktop) {
            yielded = 1;
            if (get_timing_clock_type() == WALL_CLOCK) {
                // In fact setting this zero means following:
                // for this specific pit, we say that if WALL_CLOCK is on,
                // we only aggregate time between first non-recursive enter and
                // last non-recursive exit
                elapsed = 0;
            }
        } else {
            long long coro_elapsed = _coro_exit(cp, frame);

            if (coro_elapsed > 0) {
                elapsed = coro_elapsed;
            }
        }
    }

    if (!yielded) {
        cp->callcount++;
    }

    // is this the last function in the callstack?
    pp = _pop_frame();
    if (!pp) {
        // update actual pit
        cp->ttotal += elapsed;
        cp->tsubtotal += elapsed;
        if (!yielded) {
            cp->nonrecursive_callcount++;
        }
        decr_rec_level((uintptr_t)cp);
        return;
    }
    // get children info
    pci = _get_child_info(pp, cp, 0);
    if(!pci)
    {
        _log_err(6);
        return; // defensive
    }

    // a calls b. b's elapsed time is subtracted from a's tsub and 
    // a adds its own elapsed it is leaving.
    pp->tsubtotal -= elapsed;
    cp->tsubtotal += elapsed;
    
    if (!yielded) {
        pci->callcount++;
    }

    // a->b->c. b->c is substracted from a->b.
    ppp = _get_frame();
    if (ppp) {
        ppci = _get_child_info(ppp, pp, 0);
        if(!ppci) {
            _log_err(7);
            return;
        }
        ppci->tsubtotal -= elapsed;
    }
    pci->tsubtotal += elapsed;

    // wait for the top-level function/parent/child to update timing values accordingly.
    if (get_rec_level((uintptr_t)cp) == 1) {
        cp->ttotal += elapsed;
        if (!yielded) {
            cp->nonrecursive_callcount++;
            pci->nonrecursive_callcount++;
        }
    }

    if (get_rec_level((uintptr_t)pci) == 1) {
        pci->ttotal += elapsed;
    }

    decr_rec_level((uintptr_t)pci);
    decr_rec_level((uintptr_t)cp);

    if (!_push_frame(pp)) {
        _log_err(8);
        return; //defensive
    }
}

static int
_pitenumdel(_hitem *item, void *arg)
{
    _del_pit((_pit *)item->val);
    return 0;
}

static int
_tagenumdel(_hitem *item, void *arg)
{
    _htab *pits;

    pits = (_htab *)item->val;
    henum(pits, _pitenumdel, NULL);
    htdestroy(pits);

    return 0;
}

// context will be cleared by the free list. we do not free it here.
// we only free the context call stack.
static void
_del_ctx(_ctx * ctx)
{
    sdestroy(ctx->cs);
    htdestroy(ctx->rec_levels);

    henum(ctx->tags, _tagenumdel, NULL);
    htdestroy(ctx->tags);

    Py_CLEAR(ctx->name);
}

static int
_yapp_callback(PyObject *self, PyFrameObject *frame, int what,
               PyObject *arg)
{
    PyObject *last_type, *last_value, *last_tb;
    _ctx* tl_prev_ctx;
    PyErr_Fetch(&last_type, &last_value, &last_tb);

    //printf("call EVENT %d %s %s", what, PyStr_AS_CSTRING(frame->f_code->co_filename),
    //                         PyStr_AS_CSTRING(frame->f_code->co_name));

    // get current ctx
    current_ctx = _thread2ctx(PyThreadState_GET());
    if (!current_ctx) {
        _log_err(9);
        goto finally;
    }

    if (ctx_type == GREENLET && get_timing_clock_type() == CPU_CLOCK) {
        tl_prev_ctx = (_ctx*)(get_tls_key_value(tl_prev_ctx_key));

        if (tl_prev_ctx != current_ctx) {
            if (tl_prev_ctx) {
                _pause_greenlet_ctx(tl_prev_ctx);
                _resume_greenlet_ctx(current_ctx);
            }
            if (set_tls_key_value(tl_prev_ctx_key, current_ctx) != 0)
                goto finally;
        }
    }

    // do not profile if multi-context is off and the context is different than
    // the context that called start.
    if (!flags.multicontext && current_ctx != initial_ctx) {
        goto finally;
    }

    // update ctx stats
    if (prev_ctx != current_ctx) {
        current_ctx->sched_cnt++;
    }
    prev_ctx = current_ctx;
    if (!current_ctx->name)
    {
        current_ctx->name = _current_context_name();
    }

    switch (what) {
    case PyTrace_CALL:
        _call_enter(self, frame, arg, 0);
        break;
    case PyTrace_RETURN: // either normally or with an exception
        _call_leave(self, frame, arg, 0);
        break;
    /* case PyTrace_EXCEPTION:
        If the exception results in the function exiting, a
        PyTrace_RETURN event will be generated, so we don't need to
        handle it. */

    case PyTrace_C_CALL:
        if (PyCFunction_Check(arg))
            _call_enter(self, frame, arg, 1); // set ccall to true
        break;

    case PyTrace_C_RETURN:
    case PyTrace_C_EXCEPTION:
        if (PyCFunction_Check(arg))
            _call_leave(self, frame, arg, 1);
        break;
    default:
        break;
    }

    goto finally;

finally:
    if (last_type) {
        PyErr_Restore(last_type, last_value, last_tb);
    }

    // there shall be no context switch happenning inside 
    // profile events and no concurent running events is possible
    if (current_ctx->ts_ptr != PyThreadState_GET()) {
        // printf("call EVENT %d %s %s %p %p\n", what, PyStr_AS_CSTRING(frame->f_code->co_filename),
        //                     PyStr_AS_CSTRING(frame->f_code->co_name), 
        //                     current_ctx->ts_ptr, PyThreadState_GET());

        //abort();
        _log_err(15);
    }

    return 0;
}

static void
_pause_greenlet_ctx(_ctx *ctx)
{
    ydprintf("pausing context: %ld", ctx->id);
    ctx->gl_state.paused = 1;
    ctx->gl_state.paused_at = tickcount();
}

static void
_resume_greenlet_ctx(_ctx *ctx)
{
    long long shift;
    int i;

    ydprintf("resuming context: %ld", ctx->id);

    if (!ctx->gl_state.paused) {
        return;
    }

    ctx->gl_state.paused = 0;
    shift = tickcount() - ctx->gl_state.paused_at;
    ctx->t0 += shift;

    for (i = 0; i <= ctx->cs->head; i++) {
        ctx->cs->_items[i].t0 += shift;
    }

    ydprintf("resuming context: %ld, shift: %lld", ctx->id, shift);
}

static _ctx *
_bootstrap_thread(PyThreadState *ts)
{
    ts->use_tracing = 1;
    ts->c_profilefunc = _yapp_callback;
    return NULL;
}

static _ctx *
_profile_thread(PyThreadState *ts)
{
    uintptr_t ctx_id;
    _ctx *ctx;
    _hitem *it;

    ctx_id = _current_context_id(ts);
    it = hfind(contexts, ctx_id);
    if (!it) {
        ctx = _create_ctx();
        if (!ctx) {
            return NULL;
        }
        if (!hadd(contexts, ctx_id, (uintptr_t)ctx)) {
            _del_ctx(ctx);
            if (!flput(flctx, ctx)) {
                _log_err(10);
            }
            _log_err(11);
            return NULL;
        }
    } else {
        ctx = (_ctx *)it->val;
    }
    
    ts->use_tracing = 1;
    ts->c_profilefunc = _yapp_callback;
    ctx->id = ctx_id;
    ctx->tid = ts->thread_id;
    ctx->ts_ptr = ts;
    ctx->gl_state.paused = 0;
    ctx->gl_state.paused_at = 0;

    // printf("Thread profile STARTED. ctx=%p, ts_ptr=%p, ctx_id=%ld, ts param=%p\n", ctx, 
    //        ctx->ts_ptr, ctx->id, ts);

    return ctx;
}

static _ctx*
_unprofile_thread(PyThreadState *ts)
{
    ts->use_tracing = 0;
    ts->c_profilefunc = NULL;

    return NULL; //dummy return for enum_threads() func. prototype
}

static void
_ensure_thread_profiled(PyThreadState *ts)
{
    if (ts->c_profilefunc != _yapp_callback)
        _profile_thread(ts);
}

static void
_enum_threads(_ctx* (*f) (PyThreadState *))
{
    PyThreadState *ts;
    PyInterpreterState* is;

    for(is=PyInterpreterState_Head();is!=NULL;is = PyInterpreterState_Next(is))
    {
        for (ts=PyInterpreterState_ThreadHead(is) ; ts != NULL; ts = ts->next) {
            f(ts);
        }
    }
}

static int
_init_profiler(void)
{
    // already initialized? only after clear_stats() and first time, this flag
    // will be unset.
    if (!yappinitialized) {
        contexts = htcreate(HT_CTX_SIZE);
        if (!contexts)
            goto error;
        flpit = flcreate(sizeof(_pit), FL_PIT_SIZE);
        if (!flpit)
            goto error;
        flctx = flcreate(sizeof(_ctx), FL_CTX_SIZE);
        if (!flctx)
            goto error;
        tl_prev_ctx_key = create_tls_key();
        if (!tl_prev_ctx_key)
            goto error;
        yappinitialized = 1;
    }
    return 1;

error:
    if (contexts) {
        htdestroy(contexts);
        contexts = NULL;
    }
    if (flpit) {
        fldestroy(flpit);
        flpit = NULL;
    }
    if (flctx) {
        fldestroy(flctx);
        flctx = NULL;
    }
    if (tl_prev_ctx_key) {
        delete_tls_key(tl_prev_ctx_key);
        tl_prev_ctx_key = NULL;
    }

    return 0;
}

static PyObject*
profile_event(PyObject *self, PyObject *args)
{
    const char *ev;
    PyObject *arg;
    PyObject *event;
    PyFrameObject * frame;

    if (!PyArg_ParseTuple(args, "OOO", &frame, &event, &arg)) {
        return NULL;
    }

    _ensure_thread_profiled(PyThreadState_GET());

    ev = PyStr_AS_CSTRING(event);

    if (strcmp("call", ev)==0)
        _yapp_callback(self, frame, PyTrace_CALL, arg);
    else if (strcmp("return", ev)==0)
        _yapp_callback(self, frame, PyTrace_RETURN, arg);
    else if (strcmp("c_call", ev)==0)
        _yapp_callback(self, frame, PyTrace_C_CALL, arg);
    else if (strcmp("c_return", ev)==0)
        _yapp_callback(self, frame, PyTrace_C_RETURN, arg);
    else if (strcmp("c_exception", ev)==0)
        _yapp_callback(self, frame, PyTrace_C_EXCEPTION, arg);

    Py_RETURN_NONE;
}

static long long
_calc_cumdiff(long long a, long long b)
{
    long long r;

    r = a - b;
    if (r < 0)
        return 0;
    return r;
}

static int
_ctxenumdel(_hitem *item, void *arg)
{
    _del_ctx(((_ctx *)item->val) );
    return 0;
}

// start profiling. return 1 on success, or 0 and set exception.
static int
_start(void)
{
    if (yapprunning)
        return 1;

    if (!_init_profiler()) {
        PyErr_SetString(YappiProfileError, "profiler cannot be initialized.");
        return 0;
    }

    if (flags.multicontext) {
        _enum_threads(&_bootstrap_thread);
    } else {
        _ensure_thread_profiled(PyThreadState_GET());
        initial_ctx = _thread2ctx(PyThreadState_GET());
    }

    yapprunning = 1;
    yapphavestats = 1;
    time (&yappstarttime);
    yappstarttick = tickcount();

    return 1;
}

static void
_stop(void)
{
    if (!yapprunning)
        return;

    _enum_threads(&_unprofile_thread);

    yapprunning = 0;
    yappstoptick = tickcount();
}

static PyObject*
clear_stats(PyObject *self, PyObject *args)
{

    if (!yapphavestats) {
        Py_RETURN_NONE;
    }

    current_ctx = NULL;
    prev_ctx = NULL;
    initial_ctx = NULL;

    henum(contexts, _ctxenumdel, NULL);
    htdestroy(contexts);
    contexts = NULL;

    fldestroy(flpit);
    flpit = NULL;

    fldestroy(flctx);
    flctx = NULL;

    delete_tls_key(tl_prev_ctx_key);
    tl_prev_ctx_key = NULL;

    yappinitialized = 0;
    yapphavestats = 0;
    ycurfuncindex = 0;

    Py_CLEAR(test_timings);

// check for mem leaks if DEBUG_MEM is specified
#ifdef DEBUG_MEM
    YMEMLEAKCHECK();
#endif

    Py_RETURN_NONE;
}

// normalizes the time count if test_timing is not set.
static double
_normt(long long tickcount)
{
    if (!test_timings) {
        return tickcount * tickfactor();
    }
    return (double)tickcount;
}

static int
_ctxenumstat(_hitem *item, void *arg)
{
    PyObject *efn;
    const char *tcname;
    _ctx *ctx;
    long long cumdiff;
    PyObject *exc;

    ctx = (_ctx *)item->val;

    if(ctx->sched_cnt == 0) {
        // we return here because if sched_cnt is zero, then this means not any single function
        // executed in the context of this thread. We do not want to show any thread stats for this case especially
        // because of the following case: start()/lots of MT calls/stop()/clear_stats()/start()/get_thread_stats()
        // still returns the threads from the previous cleared session. That is because Python VM does not free them
        // in the second start() call, we enumerate the active threads from the threading module and they are still there.
        // second invocation of test_start_flags() generates this situation.
        return 0;
    }

    if (ctx->name)
        tcname = PyStr_AS_CSTRING(ctx->name);
    else
        tcname = UNINITIALIZED_STRING_VAL;

    efn = (PyObject *)arg;

    cumdiff = _calc_cumdiff(ctx->last_seen, ctx->t0);

    exc = PyObject_CallFunction(efn, "((skkfk))", tcname, ctx->id, ctx->tid,
        cumdiff * tickfactor(), ctx->sched_cnt);
    if (!exc) {
        PyErr_Print();
        return 1; // abort enumeration
    }

    Py_DECREF(exc);
    return 0;
}

static PyObject*
enum_context_stats(PyObject *self, PyObject *args)
{
    PyObject *enumfn;

    if (!yapphavestats) {
        Py_RETURN_NONE;
    }

    if (!PyArg_ParseTuple(args, "O", &enumfn)) {
        PyErr_SetString(YappiProfileError, "invalid param to enum_context_stats");
        return NULL;
    }

    if (!PyCallable_Check(enumfn)) {
        PyErr_SetString(YappiProfileError, "enum function must be callable");
        return NULL;
    }

    henum(contexts, _ctxenumstat, enumfn);

    Py_RETURN_NONE;
}

int _pit_filtered(_pit *pt, _ctxfuncenumarg *eargs)
{
    _fast_func_stat_filter filter;

    filter = eargs->enum_args->func_filter;

    if (filter.name) {
        if (!PyObject_RichCompareBool(pt->name, filter.name, Py_EQ)) {
            return 1;
        }
    }

    if (filter.modname) {
        if (!PyObject_RichCompareBool(pt->modname, filter.modname, Py_EQ)) {
            return 1;
        }
    }

    return 0;
}

static int
_pitenumstat(_hitem *item, void *arg)
{
    _pit *pt;
    PyObject *exc;
    PyObject *children;
    _pit_children_info *pci;
    _ctxfuncenumarg *eargs;

    children = NULL;
    pt = (_pit *)item->val;
    eargs = (_ctxfuncenumarg *)arg;

    if (_pit_filtered(pt, eargs)) {
        return 0;
    }

    // do not show builtin pits if specified
    if  ((!flags.builtins) && (pt->builtin)) {
        return 0;
    }

    // convert children function index list to PyList
    children = PyList_New(0);
    pci = pt->children;
    while(pci) {
        PyObject *stats_tuple;
        // normalize tsubtotal. tsubtotal being negative is an expected situation.
        if (pci->tsubtotal < 0) {
            pci->tsubtotal = 0;
        }
        if (pci->callcount == 0)
            pci->callcount = 1;
        stats_tuple = Py_BuildValue("Ikkff", pci->index, pci->callcount,
                pci->nonrecursive_callcount, _normt(pci->ttotal),
                _normt(pci->tsubtotal));
        PyList_Append(children, stats_tuple);
        Py_DECREF(stats_tuple);
        pci = (_pit_children_info *)pci->next;
    }
    // normalize values
    if (pt->tsubtotal < 0)
        pt->tsubtotal = 0;
    if (pt->callcount == 0)
        pt->callcount = 1;

    exc = PyObject_CallFunction(eargs->enum_args->enumfn, "((OOkkkIffIOkOkO))", 
                        pt->name, pt->modname, pt->lineno, pt->callcount,
                        pt->nonrecursive_callcount, pt->builtin, 
                        _normt(pt->ttotal), _normt(pt->tsubtotal),
                        pt->index, children, eargs->ctx->id, eargs->ctx->name,
                        eargs->tag, pt->fn_descriptor);

    if (!exc) {
        PyErr_Print();
        Py_XDECREF(children);
        return 1; // abort enumeration
    }

    Py_DECREF(exc);
    Py_XDECREF(children);

    return 0;
}

static int
_tagenumstat(_hitem *item, void *arg)
{
    _htab *pits;
    uintptr_t current_tag;
    _ctxfuncenumarg *eargs;
    _fast_func_stat_filter filter;

    current_tag = item->key;
    eargs = (_ctxfuncenumarg *)arg;
    filter = eargs->enum_args->func_filter;
    eargs->tag = current_tag;

    if (filter.tag) {
        if (current_tag != PyLong_AsVoidPtr(filter.tag)) {
            return 0;
        }
    }

    pits =  (_htab *)item->val;
    henum(pits, _pitenumstat, arg);

    return 0;
}

static int 
_ctxfuncenumstat(_hitem *item, void *arg)
{
    _ctxfuncenumarg ext_args;
    PyObject *filtered_ctx_id;

    ext_args.ctx = (_ctx *)item->val; 
    ext_args.enum_args = (_ctxenumarg *)arg;
    ext_args.tag = 0; // default

    filtered_ctx_id = ext_args.enum_args->func_filter.ctx_id;
    if (filtered_ctx_id) {
        if (ext_args.ctx->id != PyLong_AsVoidPtr(filtered_ctx_id)) {
            return 0;
        }
    }

    henum(ext_args.ctx->tags, _tagenumstat, &ext_args);

    return 0;
}

static PyObject*
start(PyObject *self, PyObject *args)
{
    if (yapprunning)
        Py_RETURN_NONE;

    if (!PyArg_ParseTuple(args, "ii", &flags.builtins, &flags.multicontext))
        return NULL;

    if (!_start())
        // error
        return NULL;

    Py_RETURN_NONE;
}

static PyObject*
stop(PyObject *self)
{
    _stop();
    Py_RETURN_NONE;
}

int
_filterdict_to_statfilter(PyObject *filter_dict, _fast_func_stat_filter* filter)
{
    // we use a _statfilter struct to hold the struct and not to always 
    // as the filter_dict to get its values for each pit enumerated. This
    // is for performance
    PyObject *fv;

    fv = PyDict_GetItemString(filter_dict, "tag");
    if (fv) {
        PyLong_AsVoidPtr(fv);
        if (PyErr_Occurred()) {
            yerr("invalid tag passed to get_func_stats.");
            filter->tag = NULL;
            return 0;
        }
        filter->tag = fv;
    }
    fv = PyDict_GetItemString(filter_dict, "ctx_id");
    if (fv) {
        PyLong_AsVoidPtr(fv);
        if (PyErr_Occurred()) {
            yerr("invalid ctx_id passed to get_func_stats.");
            filter->ctx_id = NULL;
            return 0;
        }
        filter->ctx_id = fv;
    }

    fv = PyDict_GetItemString(filter_dict, "name");
    if (fv) {
        filter->name = fv;
    }
    fv = PyDict_GetItemString(filter_dict, "module");
    if (fv) {
        filter->modname = fv;
    }

    return 1;
}

static PyObject*
enum_func_stats(PyObject *self, PyObject *args)
{
    PyObject *filter_dict;
    _ctxenumarg ext_args;

    filter_dict = NULL;
    memset(&ext_args, 0, sizeof(_ctxenumarg)); // make sure everything is NULLed

    if (!yapphavestats) {
        Py_RETURN_NONE;
    }

    if (!PyArg_ParseTuple(args, "OO", &ext_args.enumfn, &filter_dict)) {
        PyErr_SetString(YappiProfileError, "invalid param to enum_func_stats");
        return NULL;
    }

    if (!PyDict_Check(filter_dict)) {
        PyErr_SetString(YappiProfileError, "filter param should be a dict");
        return NULL;
    }

    if (!PyCallable_Check(ext_args.enumfn)) {
        PyErr_SetString(YappiProfileError, "enum function must be callable");
        return NULL;
    }

    if (!_filterdict_to_statfilter(filter_dict, &ext_args.func_filter)) {
        return NULL;
    }

    henum(contexts, _ctxfuncenumstat, &ext_args);

    Py_RETURN_NONE;
}

static PyObject *
is_running(PyObject *self, PyObject *args)
{
    return Py_BuildValue("i", yapprunning);
}

static PyObject *
get_mem_usage(PyObject *self, PyObject *args)
{
    return Py_BuildValue("l", ymemusage());
}

static PyObject *
set_tag_callback(PyObject *self, PyObject *args)
{
    PyObject* new_callback;

    if (!PyArg_ParseTuple(args, "O", &new_callback)) {
        return NULL;
    }

    if (new_callback == Py_None) {
        Py_CLEAR(tag_callback);
        Py_RETURN_NONE;
    } else if (!PyCallable_Check(new_callback)) {
        PyErr_SetString(PyExc_TypeError, "callback should be a function.");
        return NULL;
    }
    Py_XDECREF(tag_callback);
    Py_INCREF(new_callback);
    tag_callback = new_callback;

    Py_RETURN_NONE;
}

static PyObject *
set_context_id_callback(PyObject *self, PyObject *args)
{
    PyObject* new_callback;

    if (!PyArg_ParseTuple(args, "O", &new_callback)) {
        return NULL;
    }

    if (new_callback == Py_None) {
        Py_CLEAR(context_id_callback);
        Py_RETURN_NONE;
    } else if (!PyCallable_Check(new_callback)) {
        PyErr_SetString(PyExc_TypeError, "callback should be a function.");
        return NULL;
    }
    Py_XDECREF(context_id_callback);
    Py_INCREF(new_callback);
    context_id_callback = new_callback;

    Py_RETURN_NONE;
}

static PyObject *
set_context_name_callback(PyObject *self, PyObject *args)
{
    PyObject* new_callback;
    if (!PyArg_ParseTuple(args, "O", &new_callback)) {
        return NULL;
    }

    if (new_callback == Py_None) {
        Py_CLEAR(context_name_callback);
        Py_RETURN_NONE;
    } else if (!PyCallable_Check(new_callback)) {
        PyErr_SetString(PyExc_TypeError, "callback should be a function.");
        return NULL;
    }
    Py_XDECREF(context_name_callback);
    Py_INCREF(new_callback);
    context_name_callback = new_callback;

    Py_RETURN_NONE;
}

static PyObject *
set_context_backend(PyObject *self, PyObject *args)
{
    _ctx_type_t input_type;
    
    if (!PyArg_ParseTuple(args, "i", &input_type)) {
        return NULL;
    }
    
    if (input_type == ctx_type)
    {
        Py_RETURN_NONE;
    }
    
    if (yapphavestats) {
        PyErr_SetString(YappiProfileError, "backend type cannot be changed while stats are available. clear stats first.");
        return NULL;
    }

    if (input_type != NATIVE_THREAD && input_type != GREENLET)  {
        PyErr_SetString(YappiProfileError, "Invalid backend type.");
        return NULL;
    }

    ctx_type = input_type;

    Py_RETURN_NONE;
}

static PyObject *
set_test_timings(PyObject *self, PyObject *args)
{
    if (!PyArg_ParseTuple(args, "O", &test_timings)) {
        return NULL;
    }

    if (!PyDict_Check(test_timings))
    {
        PyErr_SetString(YappiProfileError, "timings should be dict.");
        return NULL;
    }
    Py_INCREF(test_timings);

    Py_RETURN_NONE;
}

static PyObject *
set_clock_type(PyObject *self, PyObject *args)
{
    clock_type_t clock_type;
    
    if (!PyArg_ParseTuple(args, "i", &clock_type)) {
        return NULL;
    }
    
    // return silently if same clock_type
    if (clock_type == get_timing_clock_type())
    {
        Py_RETURN_NONE;
    }
    
    if (yapphavestats) {
        PyErr_SetString(YappiProfileError, "clock type cannot be changed previous stats are available. clear the stats first.");
        return NULL;
    }
    
    if (!set_timing_clock_type(clock_type)) {
        PyErr_SetString(YappiProfileError, "Invalid clock type.");
        return NULL;
    }   
    
    Py_RETURN_NONE;
}

static PyObject *
get_context_backend(PyObject *self, PyObject *args)
{
    if (ctx_type == GREENLET) {
        return Py_BuildValue("s", "GREENLET");
    }  else {
        return Py_BuildValue("s", "NATIVE_THREAD");
    }
}

static PyObject *
get_clock_time(PyObject *self, PyObject *args)
{
    return PyFloat_FromDouble(tickfactor() * tickcount());
}

static PyObject *
get_clock_info(PyObject *self, PyObject *args)
{
    PyObject *api = NULL;
    PyObject *result = NULL;
    PyObject *resolution = NULL;
    clock_type_t clk_type;

    result = PyDict_New();
    
    clk_type = get_timing_clock_type();
    if (clk_type == WALL_CLOCK) {
#if defined(_WINDOWS)
        api = Py_BuildValue("s", "queryperformancecounter");
        resolution = Py_BuildValue("s", "100ns");    
#else
        api = Py_BuildValue("s", "gettimeofday");
        resolution = Py_BuildValue("s", "100ns");
#endif
    }  else {
#if defined(USE_CLOCK_TYPE_GETTHREADTIMES)
        api = Py_BuildValue("s", "getthreadtimes");
        resolution = Py_BuildValue("s", "100ns");
#elif defined(USE_CLOCK_TYPE_THREADINFO)
        api = Py_BuildValue("s", "threadinfo");
        resolution = Py_BuildValue("s", "1000ns");
#elif defined(USE_CLOCK_TYPE_CLOCKGETTIME)
        api = Py_BuildValue("s", "clockgettime");
        resolution = Py_BuildValue("s", "1ns");
#elif defined(USE_CLOCK_TYPE_RUSAGE)
        api = Py_BuildValue("s", "getrusage");
        resolution = Py_BuildValue("s", "1000ns");
#endif
    }

    PyDict_SetItemString(result, "api", api);
    PyDict_SetItemString(result, "resolution", resolution);

    Py_XDECREF(api);
    Py_XDECREF(resolution);
    return result;
}

static PyObject *
get_clock_type(PyObject *self, PyObject *args)
{
    clock_type_t clk_type;
    
    clk_type = get_timing_clock_type();
    if (clk_type == WALL_CLOCK) {
        return Py_BuildValue("s", "wall");
    }  else {
        return Py_BuildValue("s", "cpu");
    }
}


static PyObject*
get_start_flags(PyObject *self, PyObject *args)
{
    PyObject *result = NULL;
    PyObject *profile_builtins = NULL;
    PyObject *profile_multicontext = NULL;
    
    if (!yapphavestats) {
        Py_RETURN_NONE;
    }

    profile_builtins = Py_BuildValue("i", flags.builtins);
    profile_multicontext = Py_BuildValue("i", flags.multicontext);
    result = PyDict_New();
    PyDict_SetItemString(result, "profile_builtins", profile_builtins);
    PyDict_SetItemString(result, "profile_multicontext", profile_multicontext);
    
    Py_XDECREF(profile_builtins);
    Py_XDECREF(profile_multicontext);
    return result;
}

static PyObject*
_pause(PyObject *self, PyObject *args)
{
    if (yapprunning) {
        paused = 1;
        _stop();
    }

    Py_RETURN_NONE;
}

static PyObject*
_resume(PyObject *self, PyObject *args)
{
    if (paused)
    {
        paused = 0;
        if (!_start())
            // error
            return NULL;
    }
    
    Py_RETURN_NONE;
}

static PyMethodDef yappi_methods[] = {
    {"start", start, METH_VARARGS, NULL},
    {"stop", (PyCFunction)stop, METH_NOARGS, NULL},
    {"enum_func_stats", enum_func_stats, METH_VARARGS, NULL},
    {"enum_context_stats", enum_context_stats, METH_VARARGS, NULL},
    {"enum_thread_stats", enum_context_stats, METH_VARARGS, NULL},
    {"clear_stats", clear_stats, METH_VARARGS, NULL},
    {"is_running", is_running, METH_VARARGS, NULL},
    {"get_clock_type", get_clock_type, METH_VARARGS, NULL},
    {"set_clock_type", set_clock_type, METH_VARARGS, NULL},
    {"get_clock_time", get_clock_time, METH_VARARGS, NULL},
    {"get_clock_info", get_clock_info, METH_VARARGS, NULL},
    {"get_mem_usage", get_mem_usage, METH_VARARGS, NULL},
    {"set_context_id_callback", set_context_id_callback, METH_VARARGS, NULL},
    {"set_tag_callback", set_tag_callback, METH_VARARGS, NULL},
    {"set_context_name_callback", set_context_name_callback, METH_VARARGS, NULL},
    {"set_context_backend", set_context_backend, METH_VARARGS, NULL},
    {"get_context_backend", get_context_backend, METH_VARARGS, NULL},
    {"_get_start_flags", get_start_flags, METH_VARARGS, NULL}, // for internal usage.
    {"_set_test_timings", set_test_timings, METH_VARARGS, NULL}, // for internal usage.
    {"_profile_event", profile_event, METH_VARARGS, NULL}, // for internal usage.
    {"_pause", _pause, METH_VARARGS, NULL}, // for internal usage.
    {"_resume", _resume, METH_VARARGS, NULL}, // for internal usage.
    {NULL, NULL}      /* sentinel */
};

#ifdef IS_PY3K
static struct PyModuleDef _yappi_module = {
    PyModuleDef_HEAD_INIT,
    "_yappi",
    _yappi__doc__,
    -1,
    yappi_methods,
    NULL,
    NULL,
    NULL,
    NULL
};
#endif

PyMODINIT_FUNC
#ifdef IS_PY3K
PyInit__yappi(void)
#else
init_yappi(void)
#endif
{
    PyObject *m, *d;

#ifdef IS_PY3K
    m = PyModule_Create(&_yappi_module);
    if (m == NULL)
        return NULL;
#else
    m = Py_InitModule("_yappi",  yappi_methods);
    if (m == NULL)
        return;
#endif

    d = PyModule_GetDict(m);
    YappiProfileError = PyErr_NewException("_yappi.error", NULL, NULL);
    PyDict_SetItemString(d, "error", YappiProfileError);

    // init the profiler memory and internal constants
    yappinitialized = 0;
    yapphavestats = 0;
    yapprunning = 0;
    paused = 0;
    flags.builtins = 0;
    flags.multicontext = 0;
    test_timings = NULL;
    
    if (!_init_profiler()) {
        PyErr_SetString(YappiProfileError, "profiler cannot be initialized.");
#ifdef IS_PY3K
        return NULL;
#else
        return;
#endif
    }

#ifdef IS_PY3K
    return m;
#endif
}
<|MERGE_RESOLUTION|>--- conflicted
+++ resolved
@@ -913,12 +913,9 @@
     _pit_children_info *pci;
     uintptr_t current_tag;
 
-<<<<<<< HEAD
     // printf("call ENTER:%s %s\n", PyStr_AS_CSTRING(frame->f_code->co_filename),
     //                              PyStr_AS_CSTRING(frame->f_code->co_name));
 
-=======
->>>>>>> b6c7d9f0
     current_tag = _current_tag();
 
     //printf("call ENTER:%s %s %d\n", PyStr_AS_CSTRING(frame->f_code->co_filename),
@@ -2147,4 +2144,4 @@
 #ifdef IS_PY3K
     return m;
 #endif
-}
+}